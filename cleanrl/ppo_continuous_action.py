# docs and experiment results can be found at https://docs.cleanrl.dev/rl-algorithms/ppo/#ppo_continuous_actionpy
import os
import random
import time
from dataclasses import dataclass

import gymnasium as gym
import numpy as np
import torch
import torch.nn as nn
import torch.optim as optim
import tyro
from torch.distributions.normal import Normal
from torch.utils.tensorboard import SummaryWriter


<<<<<<< HEAD
@dataclass
class Args:
    exp_name: str = os.path.basename(__file__)[: -len(".py")]
    """the name of this experiment"""
    seed: int = 1
    """seed of the experiment"""
    torch_deterministic: bool = True
    """if toggled, `torch.backends.cudnn.deterministic=False`"""
    cuda: bool = True
    """if toggled, cuda will be enabled by default"""
    track: bool = False
    """if toggled, this experiment will be tracked with Weights and Biases"""
    wandb_project_name: str = "cleanRL"
    """the wandb's project name"""
    wandb_entity: str = None
    """the entity (team) of wandb's project"""
    capture_video: bool = False
    """whether to capture videos of the agent performances (check out `videos` folder)"""
=======
def parse_args():
    # fmt: off
    parser = argparse.ArgumentParser()
    parser.add_argument("--exp-name", type=str, default=os.path.basename(__file__).rstrip(".py"),
        help="the name of this experiment")
    parser.add_argument("--seed", type=int, default=1,
        help="seed of the experiment")
    parser.add_argument("--torch-deterministic", type=lambda x: bool(strtobool(x)), default=True, nargs="?", const=True,
        help="if toggled, `torch.backends.cudnn.deterministic=False`")
    parser.add_argument("--cuda", type=lambda x: bool(strtobool(x)), default=True, nargs="?", const=True,
        help="if toggled, cuda will be enabled by default")
    parser.add_argument("--track", type=lambda x: bool(strtobool(x)), default=False, nargs="?", const=True,
        help="if toggled, this experiment will be tracked with Weights and Biases")
    parser.add_argument("--wandb-project-name", type=str, default="cleanRL",
        help="the wandb's project name")
    parser.add_argument("--wandb-entity", type=str, default=None,
        help="the entity (team) of wandb's project")
    parser.add_argument("--capture-video", type=lambda x: bool(strtobool(x)), default=False, nargs="?", const=True,
        help="whether to capture videos of the agent performances (check out `videos` folder)")
    parser.add_argument("--save-model", type=lambda x: bool(strtobool(x)), default=False, nargs="?", const=True,
        help="whether to save model into the `runs/{run_name}` folder")
    parser.add_argument("--upload-model", type=lambda x: bool(strtobool(x)), default=False, nargs="?", const=True,
        help="whether to upload the saved model to huggingface")
    parser.add_argument("--hf-entity", type=str, default="",
        help="the user or org name of the model repository from the Hugging Face Hub")
>>>>>>> 2d660b6d

    # Algorithm specific arguments
    env_id: str = "HalfCheetah-v4"
    """the id of the environment"""
    total_timesteps: int = 1000000
    """total timesteps of the experiments"""
    learning_rate: float = 3e-4
    """the learning rate of the optimizer"""
    num_envs: int = 1
    """the number of parallel game environments"""
    num_steps: int = 2048
    """the number of steps to run in each environment per policy rollout"""
    anneal_lr: bool = True
    """Toggle learning rate annealing for policy and value networks"""
    gamma: float = 0.99
    """the discount factor gamma"""
    gae_lambda: float = 0.95
    """the lambda for the general advantage estimation"""
    num_minibatches: int = 32
    """the number of mini-batches"""
    update_epochs: int = 10
    """the K epochs to update the policy"""
    norm_adv: bool = True
    """Toggles advantages normalization"""
    clip_coef: float = 0.2
    """the surrogate clipping coefficient"""
    clip_vloss: bool = True
    """Toggles whether or not to use a clipped loss for the value function, as per the paper."""
    ent_coef: float = 0.0
    """coefficient of the entropy"""
    vf_coef: float = 0.5
    """coefficient of the value function"""
    max_grad_norm: float = 0.5
    """the maximum norm for the gradient clipping"""
    target_kl: float = None
    """the target KL divergence threshold"""

    # to be filled in runtime
    batch_size: int = 0
    """the batch size (computed in runtime)"""
    minibatch_size: int = 0
    """the mini-batch size (computed in runtime)"""
    num_iterations: int = 0
    """the number of iterations (computed in runtime)"""


def make_env(env_id, idx, capture_video, run_name, gamma):
    def thunk():
        if capture_video and idx == 0:
            env = gym.make(env_id, render_mode="rgb_array")
            env = gym.wrappers.RecordVideo(env, f"videos/{run_name}")
        else:
            env = gym.make(env_id)
        env = gym.wrappers.FlattenObservation(env)  # deal with dm_control's Dict observation space
        env = gym.wrappers.RecordEpisodeStatistics(env)
        env = gym.wrappers.ClipAction(env)
        env = gym.wrappers.NormalizeObservation(env)
        env = gym.wrappers.TransformObservation(env, lambda obs: np.clip(obs, -10, 10))
        env = gym.wrappers.NormalizeReward(env, gamma=gamma)
        env = gym.wrappers.TransformReward(env, lambda reward: np.clip(reward, -10, 10))
        return env

    return thunk


def layer_init(layer, std=np.sqrt(2), bias_const=0.0):
    torch.nn.init.orthogonal_(layer.weight, std)
    torch.nn.init.constant_(layer.bias, bias_const)
    return layer


class Agent(nn.Module):
    def __init__(self, envs):
        super().__init__()
        self.critic = nn.Sequential(
            layer_init(nn.Linear(np.array(envs.single_observation_space.shape).prod(), 64)),
            nn.Tanh(),
            layer_init(nn.Linear(64, 64)),
            nn.Tanh(),
            layer_init(nn.Linear(64, 1), std=1.0),
        )
        self.actor_mean = nn.Sequential(
            layer_init(nn.Linear(np.array(envs.single_observation_space.shape).prod(), 64)),
            nn.Tanh(),
            layer_init(nn.Linear(64, 64)),
            nn.Tanh(),
            layer_init(nn.Linear(64, np.prod(envs.single_action_space.shape)), std=0.01),
        )
        self.actor_logstd = nn.Parameter(torch.zeros(1, np.prod(envs.single_action_space.shape)))

    def get_value(self, x):
        return self.critic(x)

    def get_action_and_value(self, x, action=None):
        action_mean = self.actor_mean(x)
        action_logstd = self.actor_logstd.expand_as(action_mean)
        action_std = torch.exp(action_logstd)
        probs = Normal(action_mean, action_std)
        if action is None:
            action = probs.sample()
        return action, probs.log_prob(action).sum(1), probs.entropy().sum(1), self.critic(x)


if __name__ == "__main__":
    args = tyro.cli(Args)
    args.batch_size = int(args.num_envs * args.num_steps)
    args.minibatch_size = int(args.batch_size // args.num_minibatches)
    args.num_iterations = args.total_timesteps // args.batch_size
    run_name = f"{args.env_id}__{args.exp_name}__{args.seed}__{int(time.time())}"
    if args.track:
        import wandb

        wandb.init(
            project=args.wandb_project_name,
            entity=args.wandb_entity,
            sync_tensorboard=True,
            config=vars(args),
            name=run_name,
            monitor_gym=True,
            save_code=True,
        )
    writer = SummaryWriter(f"runs/{run_name}")
    writer.add_text(
        "hyperparameters",
        "|param|value|\n|-|-|\n%s" % ("\n".join([f"|{key}|{value}|" for key, value in vars(args).items()])),
    )

    # TRY NOT TO MODIFY: seeding
    random.seed(args.seed)
    np.random.seed(args.seed)
    torch.manual_seed(args.seed)
    torch.backends.cudnn.deterministic = args.torch_deterministic

    device = torch.device("cuda" if torch.cuda.is_available() and args.cuda else "cpu")

    # env setup
    envs = gym.vector.SyncVectorEnv(
        [make_env(args.env_id, i, args.capture_video, run_name, args.gamma) for i in range(args.num_envs)]
    )
    assert isinstance(envs.single_action_space, gym.spaces.Box), "only continuous action space is supported"

    agent = Agent(envs).to(device)
    optimizer = optim.Adam(agent.parameters(), lr=args.learning_rate, eps=1e-5)

    # ALGO Logic: Storage setup
    obs = torch.zeros((args.num_steps, args.num_envs) + envs.single_observation_space.shape).to(device)
    actions = torch.zeros((args.num_steps, args.num_envs) + envs.single_action_space.shape).to(device)
    logprobs = torch.zeros((args.num_steps, args.num_envs)).to(device)
    rewards = torch.zeros((args.num_steps, args.num_envs)).to(device)
    dones = torch.zeros((args.num_steps, args.num_envs)).to(device)
    values = torch.zeros((args.num_steps, args.num_envs)).to(device)

    # TRY NOT TO MODIFY: start the game
    global_step = 0
    start_time = time.time()
    next_obs, _ = envs.reset(seed=args.seed)
    next_obs = torch.Tensor(next_obs).to(device)
    next_done = torch.zeros(args.num_envs).to(device)

    for iteration in range(1, args.num_iterations + 1):
        # Annealing the rate if instructed to do so.
        if args.anneal_lr:
            frac = 1.0 - (iteration - 1.0) / args.num_iterations
            lrnow = frac * args.learning_rate
            optimizer.param_groups[0]["lr"] = lrnow

        for step in range(0, args.num_steps):
            global_step += args.num_envs
            obs[step] = next_obs
            dones[step] = next_done

            # ALGO LOGIC: action logic
            with torch.no_grad():
                action, logprob, _, value = agent.get_action_and_value(next_obs)
                values[step] = value.flatten()
            actions[step] = action
            logprobs[step] = logprob

            # TRY NOT TO MODIFY: execute the game and log data.
            next_obs, reward, terminations, truncations, infos = envs.step(action.cpu().numpy())
            next_done = np.logical_or(terminations, truncations)
            rewards[step] = torch.tensor(reward).to(device).view(-1)
            next_obs, next_done = torch.Tensor(next_obs).to(device), torch.Tensor(next_done).to(device)

            # Only print when at least 1 env is done
            if "final_info" not in infos:
                continue

            for info in infos["final_info"]:
                # Skip the envs that are not done
                if info is None:
                    continue
                print(f"global_step={global_step}, episodic_return={info['episode']['r']}")
                writer.add_scalar("charts/episodic_return", info["episode"]["r"], global_step)
                writer.add_scalar("charts/episodic_length", info["episode"]["l"], global_step)

        # bootstrap value if not done
        with torch.no_grad():
            next_value = agent.get_value(next_obs).reshape(1, -1)
            advantages = torch.zeros_like(rewards).to(device)
            lastgaelam = 0
            for t in reversed(range(args.num_steps)):
                if t == args.num_steps - 1:
                    nextnonterminal = 1.0 - next_done
                    nextvalues = next_value
                else:
                    nextnonterminal = 1.0 - dones[t + 1]
                    nextvalues = values[t + 1]
                delta = rewards[t] + args.gamma * nextvalues * nextnonterminal - values[t]
                advantages[t] = lastgaelam = delta + args.gamma * args.gae_lambda * nextnonterminal * lastgaelam
            returns = advantages + values

        # flatten the batch
        b_obs = obs.reshape((-1,) + envs.single_observation_space.shape)
        b_logprobs = logprobs.reshape(-1)
        b_actions = actions.reshape((-1,) + envs.single_action_space.shape)
        b_advantages = advantages.reshape(-1)
        b_returns = returns.reshape(-1)
        b_values = values.reshape(-1)

        # Optimizing the policy and value network
        b_inds = np.arange(args.batch_size)
        clipfracs = []
        for epoch in range(args.update_epochs):
            np.random.shuffle(b_inds)
            for start in range(0, args.batch_size, args.minibatch_size):
                end = start + args.minibatch_size
                mb_inds = b_inds[start:end]

                _, newlogprob, entropy, newvalue = agent.get_action_and_value(b_obs[mb_inds], b_actions[mb_inds])
                logratio = newlogprob - b_logprobs[mb_inds]
                ratio = logratio.exp()

                with torch.no_grad():
                    # calculate approx_kl http://joschu.net/blog/kl-approx.html
                    old_approx_kl = (-logratio).mean()
                    approx_kl = ((ratio - 1) - logratio).mean()
                    clipfracs += [((ratio - 1.0).abs() > args.clip_coef).float().mean().item()]

                mb_advantages = b_advantages[mb_inds]
                if args.norm_adv:
                    mb_advantages = (mb_advantages - mb_advantages.mean()) / (mb_advantages.std() + 1e-8)

                # Policy loss
                pg_loss1 = -mb_advantages * ratio
                pg_loss2 = -mb_advantages * torch.clamp(ratio, 1 - args.clip_coef, 1 + args.clip_coef)
                pg_loss = torch.max(pg_loss1, pg_loss2).mean()

                # Value loss
                newvalue = newvalue.view(-1)
                if args.clip_vloss:
                    v_loss_unclipped = (newvalue - b_returns[mb_inds]) ** 2
                    v_clipped = b_values[mb_inds] + torch.clamp(
                        newvalue - b_values[mb_inds],
                        -args.clip_coef,
                        args.clip_coef,
                    )
                    v_loss_clipped = (v_clipped - b_returns[mb_inds]) ** 2
                    v_loss_max = torch.max(v_loss_unclipped, v_loss_clipped)
                    v_loss = 0.5 * v_loss_max.mean()
                else:
                    v_loss = 0.5 * ((newvalue - b_returns[mb_inds]) ** 2).mean()

                entropy_loss = entropy.mean()
                loss = pg_loss - args.ent_coef * entropy_loss + v_loss * args.vf_coef

                optimizer.zero_grad()
                loss.backward()
                nn.utils.clip_grad_norm_(agent.parameters(), args.max_grad_norm)
                optimizer.step()

            if args.target_kl is not None and approx_kl > args.target_kl:
                break

        y_pred, y_true = b_values.cpu().numpy(), b_returns.cpu().numpy()
        var_y = np.var(y_true)
        explained_var = np.nan if var_y == 0 else 1 - np.var(y_true - y_pred) / var_y

        # TRY NOT TO MODIFY: record rewards for plotting purposes
        writer.add_scalar("charts/learning_rate", optimizer.param_groups[0]["lr"], global_step)
        writer.add_scalar("losses/value_loss", v_loss.item(), global_step)
        writer.add_scalar("losses/policy_loss", pg_loss.item(), global_step)
        writer.add_scalar("losses/entropy", entropy_loss.item(), global_step)
        writer.add_scalar("losses/old_approx_kl", old_approx_kl.item(), global_step)
        writer.add_scalar("losses/approx_kl", approx_kl.item(), global_step)
        writer.add_scalar("losses/clipfrac", np.mean(clipfracs), global_step)
        writer.add_scalar("losses/explained_variance", explained_var, global_step)
        print("SPS:", int(global_step / (time.time() - start_time)))
        writer.add_scalar("charts/SPS", int(global_step / (time.time() - start_time)), global_step)

    if args.save_model:
        model_path = f"runs/{run_name}/{args.exp_name}.cleanrl_model"
        torch.save(agent.state_dict(), model_path)
        print(f"model saved to {model_path}")
        from cleanrl_utils.evals.ppo_eval import evaluate

        episodic_returns = evaluate(
            model_path,
            make_env,
            args.env_id,
            eval_episodes=10,
            run_name=f"{run_name}-eval",
            Model=Agent,
            device=device,
            gamma=args.gamma,
        )
        for idx, episodic_return in enumerate(episodic_returns):
            writer.add_scalar("eval/episodic_return", episodic_return, idx)

        if args.upload_model:
            from cleanrl_utils.huggingface import push_to_hub

            repo_name = f"{args.env_id}-{args.exp_name}-seed{args.seed}"
            repo_id = f"{args.hf_entity}/{repo_name}" if args.hf_entity else repo_name
            push_to_hub(args, episodic_returns, repo_id, "PPO", f"runs/{run_name}", f"videos/{run_name}-eval")

    envs.close()
    writer.close()<|MERGE_RESOLUTION|>--- conflicted
+++ resolved
@@ -14,7 +14,6 @@
 from torch.utils.tensorboard import SummaryWriter
 
 
-<<<<<<< HEAD
 @dataclass
 class Args:
     exp_name: str = os.path.basename(__file__)[: -len(".py")]
@@ -33,33 +32,12 @@
     """the entity (team) of wandb's project"""
     capture_video: bool = False
     """whether to capture videos of the agent performances (check out `videos` folder)"""
-=======
-def parse_args():
-    # fmt: off
-    parser = argparse.ArgumentParser()
-    parser.add_argument("--exp-name", type=str, default=os.path.basename(__file__).rstrip(".py"),
-        help="the name of this experiment")
-    parser.add_argument("--seed", type=int, default=1,
-        help="seed of the experiment")
-    parser.add_argument("--torch-deterministic", type=lambda x: bool(strtobool(x)), default=True, nargs="?", const=True,
-        help="if toggled, `torch.backends.cudnn.deterministic=False`")
-    parser.add_argument("--cuda", type=lambda x: bool(strtobool(x)), default=True, nargs="?", const=True,
-        help="if toggled, cuda will be enabled by default")
-    parser.add_argument("--track", type=lambda x: bool(strtobool(x)), default=False, nargs="?", const=True,
-        help="if toggled, this experiment will be tracked with Weights and Biases")
-    parser.add_argument("--wandb-project-name", type=str, default="cleanRL",
-        help="the wandb's project name")
-    parser.add_argument("--wandb-entity", type=str, default=None,
-        help="the entity (team) of wandb's project")
-    parser.add_argument("--capture-video", type=lambda x: bool(strtobool(x)), default=False, nargs="?", const=True,
-        help="whether to capture videos of the agent performances (check out `videos` folder)")
-    parser.add_argument("--save-model", type=lambda x: bool(strtobool(x)), default=False, nargs="?", const=True,
-        help="whether to save model into the `runs/{run_name}` folder")
-    parser.add_argument("--upload-model", type=lambda x: bool(strtobool(x)), default=False, nargs="?", const=True,
-        help="whether to upload the saved model to huggingface")
-    parser.add_argument("--hf-entity", type=str, default="",
-        help="the user or org name of the model repository from the Hugging Face Hub")
->>>>>>> 2d660b6d
+    save_model: bool = False
+    """whether to save model into the `runs/{run_name}` folder"""
+    upload_model: bool = False
+    """whether to upload the saved model to huggingface"""
+    hf_entity: str = ""
+    """the user or org name of the model repository from the Hugging Face Hub"""
 
     # Algorithm specific arguments
     env_id: str = "HalfCheetah-v4"
